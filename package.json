--- conflicted
+++ resolved
@@ -9,27 +9,17 @@
     "test": "echo \"No tests specified\" && exit 0"
   },
   "dependencies": {
-<<<<<<< HEAD
-    "axios": "^1.8.4",
+    "axios": "^1.12.2",
     "bcryptjs": "^3.0.2",
-    "compression": "^1.8.0",
-=======
-    "axios": "^1.12.2",
     "compression": "^1.8.1",
->>>>>>> 879cc6a3
     "cors": "^2.8.5",
     "dotenv": "^17.2.3",
     "ejs": "^3.1.10",
-<<<<<<< HEAD
-    "express": "^4.21.2",
+    "express": "^5.1.0",
     "express-session": "^1.18.1",
-    "mariadb": "^3.3.2",
+    "mariadb": "^3.4.5",
     "passport": "^0.7.0",
     "passport-github2": "^0.1.12"
-=======
-    "express": "^5.1.0",
-    "mariadb": "^3.4.5"
->>>>>>> 879cc6a3
   },
   "keywords": [
     "frc",
