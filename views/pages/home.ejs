--- conflicted
+++ resolved
@@ -72,11 +72,7 @@
             "text": "Enter your team number and select an event to view your match schedule, results, and ranking information in real-time."
           }
         }
-<<<<<<< HEAD
-      }]
-=======
       ]
->>>>>>> 879cc6a3
     }
   </script>
   
@@ -92,7 +88,6 @@
           The ultimate companion for FRC teams tracking competition journeys with real-time updates
         </p>
         
-<<<<<<< HEAD
         <% if (notices && notices.length > 0) { %>
           <% notices.forEach(notice => { %>
             <div class="<%= notice.type %>-notice">
@@ -103,30 +98,6 @@
             </div>
           <% }); %>
         <% } %>
-=======
-        <div class="api-update-notice">
-          <div class="notice-content">
-            <h3> API Update </h3>
-            <p>Vorel has received an API update to improve the live event data. If you encounter any issues while using the app, please report them to our <a href="https://github.com/1334Robotics/vorel-app/issues" target="_blank" rel="noopener">GitHub Issues</a> page.</p>
-          </div>
-        </div>
-
-        <div class="api-update-notice">
-          <div class="notice-content">
-            <h3> Beta Testing </h3>
-            <p> Want to try out the latest version of vorel before it releases? Visit <a href="https://beta.vorel.app" target="_blank" rel="noopener">beta.vorel.app</a> to try it out</p>
-          </div>
-        </div>
-        
-        <!-- <div class="championship-notice">
-          <div class="notice-content">
-            <h3>🎉 Championship Update 🎉</h3>
-            <p>Congratulations to all teams advancing to Championships! We've deployed a temporary workaround for championship division event keys between The Blue Alliance and FIRST Nexus. Your match schedules should now display correctly for all Championship events. </p>
-            <p>We appreciate your patience and apologize for any inconvenience this might have caused!</p>
-          </div>
-        </div>
-         -->
->>>>>>> 879cc6a3
         
         <h2 class="section-title">Key Features</h2>
         <div class="features">
